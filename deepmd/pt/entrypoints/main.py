# SPDX-License-Identifier: LGPL-3.0-or-later
import argparse
import json
import logging
import os
from copy import (
    deepcopy,
)
from pathlib import (
    Path,
)
from typing import (
    List,
    Optional,
    Union,
)

import h5py
import torch
import torch.distributed as dist
import torch.version
from torch.distributed.elastic.multiprocessing.errors import (
    record,
)

from deepmd import (
    __version__,
)
from deepmd.loggers.loggers import (
    set_log_handles,
)
from deepmd.main import (
    parse_args,
)
from deepmd.pt.cxx_op import (
    ENABLE_CUSTOMIZED_OP,
)
from deepmd.pt.infer import (
    inference,
)
from deepmd.pt.model.model import (
    BaseModel,
)
from deepmd.pt.train import (
    training,
)
from deepmd.pt.utils import (
    env,
)
from deepmd.pt.utils.dataloader import (
    DpLoaderSet,
)
from deepmd.pt.utils.env import (
    DEVICE,
)
from deepmd.pt.utils.finetune import (
    get_finetune_rules,
)
from deepmd.pt.utils.multi_task import (
    preprocess_shared_params,
)
from deepmd.utils.argcheck import (
    normalize,
)
from deepmd.utils.compat import (
    update_deepmd_input,
)
from deepmd.utils.data_system import (
    process_systems,
)
from deepmd.utils.path import (
    DPPath,
)
from deepmd.utils.summary import SummaryPrinter as BaseSummaryPrinter

log = logging.getLogger(__name__)


def get_trainer(
    config,
    init_model=None,
    restart_model=None,
    finetune_model=None,
    force_load=False,
    init_frz_model=None,
    shared_links=None,
    finetune_links=None,
):
    multi_task = "model_dict" in config.get("model", {})

    # Initialize DDP
    local_rank = os.environ.get("LOCAL_RANK")
    if local_rank is not None:
        local_rank = int(local_rank)
        assert dist.is_nccl_available()
        dist.init_process_group(backend="nccl")

    def prepare_trainer_input_single(model_params_single, data_dict_single, rank=0):
        training_dataset_params = data_dict_single["training_data"]
        validation_dataset_params = data_dict_single.get("validation_data", None)
        validation_systems = (
            validation_dataset_params["systems"] if validation_dataset_params else None
        )
        training_systems = training_dataset_params["systems"]
        training_systems = process_systems(training_systems)
        if validation_systems is not None:
            validation_systems = process_systems(validation_systems)

        # stat files
        stat_file_path_single = data_dict_single.get("stat_file", None)
        if rank != 0:
            stat_file_path_single = None
        elif stat_file_path_single is not None:
            if not Path(stat_file_path_single).exists():
                if stat_file_path_single.endswith((".h5", ".hdf5")):
                    with h5py.File(stat_file_path_single, "w") as f:
                        pass
                else:
                    Path(stat_file_path_single).mkdir()
            stat_file_path_single = DPPath(stat_file_path_single, "a")

        # validation and training data
        validation_data_single = (
            DpLoaderSet(
                validation_systems,
                validation_dataset_params["batch_size"],
                model_params_single["type_map"],
            )
            if validation_systems
            else None
        )
        train_data_single = DpLoaderSet(
            training_systems,
            training_dataset_params["batch_size"],
            model_params_single["type_map"],
        )
        return (
            train_data_single,
            validation_data_single,
            stat_file_path_single,
        )

    rank = dist.get_rank() if dist.is_available() and dist.is_initialized() else 0
    if not multi_task:
        (
            train_data,
            validation_data,
            stat_file_path,
        ) = prepare_trainer_input_single(
            config["model"],
            config["training"],
            rank=rank,
        )
    else:
        train_data, validation_data, stat_file_path = {}, {}, {}
        for model_key in config["model"]["model_dict"]:
            (
                train_data[model_key],
                validation_data[model_key],
                stat_file_path[model_key],
            ) = prepare_trainer_input_single(
                config["model"]["model_dict"][model_key],
                config["training"]["data_dict"][model_key],
                rank=rank,
            )

    trainer = training.Trainer(
        config,
        train_data,
        stat_file_path=stat_file_path,
        validation_data=validation_data,
        init_model=init_model,
        restart_model=restart_model,
        finetune_model=finetune_model,
        force_load=force_load,
        shared_links=shared_links,
        finetune_links=finetune_links,
        init_frz_model=init_frz_model,
    )
    return trainer


class SummaryPrinter(BaseSummaryPrinter):
    """Summary printer for PyTorch."""

    def is_built_with_cuda(self) -> bool:
        """Check if the backend is built with CUDA."""
        return torch.version.cuda is not None

    def is_built_with_rocm(self) -> bool:
        """Check if the backend is built with ROCm."""
        return torch.version.hip is not None

    def get_compute_device(self) -> str:
        """Get Compute device."""
        return str(DEVICE)

    def get_ngpus(self) -> int:
        """Get the number of GPUs."""
        return torch.cuda.device_count()

    def get_backend_info(self) -> dict:
        """Get backend information."""
        return {
            "Backend": "PyTorch",
            "PT ver": f"v{torch.__version__}-g{torch.version.git_version[:11]}",
            "Enable custom OP": ENABLE_CUSTOMIZED_OP,
        }


def train(FLAGS):
    log.info("Configuration path: %s", FLAGS.INPUT)
    SummaryPrinter()()
    with open(FLAGS.INPUT) as fin:
        config = json.load(fin)

    # update multitask config
    multi_task = "model_dict" in config["model"]
    shared_links = None
    if multi_task:
        config["model"], shared_links = preprocess_shared_params(config["model"])

    # update fine-tuning config
    finetune_links = None
    if FLAGS.finetune is not None:
        config["model"], finetune_links = get_finetune_rules(
            FLAGS.finetune,
            config["model"],
            model_branch=FLAGS.model_branch,
            change_model_params=FLAGS.use_pretrain_script,
        )

    # argcheck
    if not multi_task:
        config = update_deepmd_input(config, warning=True, dump="input_v2_compat.json")
        config = normalize(config)

    # do neighbor stat
    if not FLAGS.skip_neighbor_stat:
        log.info(
            "Calculate neighbor statistics... (add --skip-neighbor-stat to skip this step)"
        )
        if not multi_task:
            config["model"] = BaseModel.update_sel(config, config["model"])
        else:
            training_jdata = deepcopy(config["training"])
            training_jdata.pop("data_dict", {})
            training_jdata.pop("model_prob", {})
            for model_item in config["model"]["model_dict"]:
                fake_global_jdata = {
                    "model": deepcopy(config["model"]["model_dict"][model_item]),
                    "training": deepcopy(config["training"]["data_dict"][model_item]),
                }
                fake_global_jdata["training"].update(training_jdata)
                config["model"]["model_dict"][model_item] = BaseModel.update_sel(
                    fake_global_jdata, config["model"]["model_dict"][model_item]
                )

    with open(FLAGS.output, "w") as fp:
        json.dump(config, fp, indent=4)

    trainer = get_trainer(
        config,
        FLAGS.init_model,
        FLAGS.restart,
        FLAGS.finetune,
        FLAGS.force_load,
        FLAGS.init_frz_model,
        shared_links=shared_links,
        finetune_links=finetune_links,
    )
    trainer.run()


def freeze(FLAGS):
    model = torch.jit.script(inference.Tester(FLAGS.model, head=FLAGS.head).model)
    if '"type": "dpa2"' in model.model_def_script:
        extra_files = {"type": "dpa2"}
    else:
        extra_files = {"type": "else"}
    torch.jit.save(
        model,
        FLAGS.output,
        extra_files,
    )


def show(FLAGS):
    if FLAGS.INPUT.split(".")[-1] == "pt":
        state_dict = torch.load(FLAGS.INPUT, map_location=env.DEVICE)
        if "model" in state_dict:
            state_dict = state_dict["model"]
        model_params = state_dict["_extra_state"]["model_params"]
    elif FLAGS.INPUT.split(".")[-1] == "pth":
        model_params_string = torch.jit.load(
            FLAGS.INPUT, map_location=env.DEVICE
        ).model_def_script
        model_params = json.loads(model_params_string)
    else:
        raise RuntimeError(
            "The model provided must be a checkpoint file with a .pt extension "
            "or a frozen model with a .pth extension"
        )
    model_is_multi_task = "model_dict" in model_params
    log.info("This is a multitask model") if model_is_multi_task else log.info(
        "This is a singletask model"
    )

    if "model-branch" in FLAGS.ATTRIBUTES:
        #  The model must be multitask mode
        if not model_is_multi_task:
            raise RuntimeError(
                "The 'model-branch' option requires a multitask model."
                " The provided model does not meet this criterion."
            )
        model_branches = list(model_params["model_dict"].keys())
        log.info(f"Available model branches are {model_branches}")
    if "type-map" in FLAGS.ATTRIBUTES:
        if model_is_multi_task:
            model_branches = list(model_params["model_dict"].keys())
            for branch in model_branches:
                type_map = model_params["model_dict"][branch]["type_map"]
                log.info(f"The type_map of branch {branch} is {type_map}")
        else:
            type_map = model_params["type_map"]
            log.info(f"The type_map is {type_map}")
    if "descriptor" in FLAGS.ATTRIBUTES:
        if model_is_multi_task:
            model_branches = list(model_params["model_dict"].keys())
            for branch in model_branches:
                descriptor = model_params["model_dict"][branch]["descriptor"]
                log.info(f"The descriptor parameter of branch {branch} is {descriptor}")
        else:
            descriptor = model_params["descriptor"]
            log.info(f"The descriptor parameter is {descriptor}")
    if "fitting-net" in FLAGS.ATTRIBUTES:
        if model_is_multi_task:
            model_branches = list(model_params["model_dict"].keys())
            for branch in model_branches:
                fitting_net = model_params["model_dict"][branch]["fitting_net"]
                log.info(
                    f"The fitting_net parameter of branch {branch} is {fitting_net}"
                )
        else:
            fitting_net = model_params["fitting_net"]
            log.info(f"The fitting_net parameter is {fitting_net}")


@record
def main(args: Optional[Union[List[str], argparse.Namespace]] = None):
    if not isinstance(args, argparse.Namespace):
        FLAGS = parse_args(args=args)
    else:
        FLAGS = args

    set_log_handles(FLAGS.log_level, FLAGS.log_path, mpi_log=None)
    log.debug("Log handles were successfully set")
    log.info("DeepMD version: %s", __version__)

    if FLAGS.command == "train":
        train(FLAGS)
    elif FLAGS.command == "freeze":
        if Path(FLAGS.checkpoint_folder).is_dir():
            checkpoint_path = Path(FLAGS.checkpoint_folder)
            latest_ckpt_file = (checkpoint_path / "checkpoint").read_text()
            FLAGS.model = str(checkpoint_path.joinpath(latest_ckpt_file))
        else:
            FLAGS.model = FLAGS.checkpoint_folder
        FLAGS.output = str(Path(FLAGS.output).with_suffix(".pth"))
        freeze(FLAGS)
    elif FLAGS.command == "show":
<<<<<<< HEAD
        state_dict = torch.load(FLAGS.INPUT, map_location=env.DEVICE)
        if "model" in state_dict:
            state_dict = state_dict["model"]
        model_params = state_dict["_extra_state"]["model_params"]
        finetune_from_multi_task = "model_dict" in model_params
        if FLAGS.list_model_branch:
            #  The model must be multitask mode
            assert finetune_from_multi_task, (
                "The '--list-model-branch' option requires a multitask model."
                " The provided model does not meet this criterion."
            )
            model_branch = list(model_params["model_dict"].keys())
            log.info(f"Available model branches are {model_branch}")
=======
        show(FLAGS)
>>>>>>> e3f426d5
    else:
        raise RuntimeError(f"Invalid command {FLAGS.command}!")


if __name__ == "__main__":
    main()<|MERGE_RESOLUTION|>--- conflicted
+++ resolved
@@ -369,23 +369,7 @@
         FLAGS.output = str(Path(FLAGS.output).with_suffix(".pth"))
         freeze(FLAGS)
     elif FLAGS.command == "show":
-<<<<<<< HEAD
-        state_dict = torch.load(FLAGS.INPUT, map_location=env.DEVICE)
-        if "model" in state_dict:
-            state_dict = state_dict["model"]
-        model_params = state_dict["_extra_state"]["model_params"]
-        finetune_from_multi_task = "model_dict" in model_params
-        if FLAGS.list_model_branch:
-            #  The model must be multitask mode
-            assert finetune_from_multi_task, (
-                "The '--list-model-branch' option requires a multitask model."
-                " The provided model does not meet this criterion."
-            )
-            model_branch = list(model_params["model_dict"].keys())
-            log.info(f"Available model branches are {model_branch}")
-=======
         show(FLAGS)
->>>>>>> e3f426d5
     else:
         raise RuntimeError(f"Invalid command {FLAGS.command}!")
 
