# SPDX-License-Identifier: LGPL-3.0-or-later
import copy
import logging
from typing import (
    Callable,
    List,
    Optional,
    Union,
)

import torch

from deepmd.pt.utils.stat import (
    compute_output_stats_prop,
)
from deepmd.dpmodel import (
    FittingOutputDef,
    OutputVariableDef,
)
from deepmd.pt.model.task.fitting import (
    Fitting,
    GeneralFitting,
)
from deepmd.pt.model.task.invar_fitting import (
    InvarFitting,
)
from deepmd.pt.utils import (
    env,
)
from deepmd.pt.utils.env import (
    DEFAULT_PRECISION,
)
from deepmd.utils.path import (
    DPPath,
)
from deepmd.utils.version import (
    check_version_compatibility,
)

dtype = env.GLOBAL_PT_FLOAT_PRECISION
device = env.DEVICE

log = logging.getLogger(__name__)


@Fitting.register("property")
class PropertyFittingNet(InvarFitting):
    """Construct a fitting net for energy.

    Parameters
    ----------
    ntypes : int
        Element count.
    dim_descrpt : int
        Embedding width per atom.
    task_dim : int
        The dimension of outputs of fitting net
    neuron : List[int]
        Number of neurons in each hidden layers of the fitting net.
    bias_atom_p : torch.Tensor, optional
        Average property per atom for each element.
    resnet_dt : bool
        Using time-step in the ResNet construction.
    numb_fparam : int
        Number of frame parameters.
    numb_aparam : int
        Number of atomic parameters.
    activation_function : str
        Activation function.
    precision : str
        Numerical precision.
    mixed_types : bool
        If true, use a uniform fitting net for all atom types, otherwise use
        different fitting nets for different atom types.
    seed : int, optional
        Random seed.

    """

    def __init__(
        self,
        ntypes: int,
        dim_descrpt: int,
        task_dim: int = 1,
        intensive: bool = True,
        neuron: List[int] = [128, 128, 128],
        bias_atom_p: Optional[torch.Tensor] = None,
        resnet_dt: bool = True,
        numb_fparam: int = 0,
        numb_aparam: int = 0,
        activation_function: str = "tanh",
        precision: str = DEFAULT_PRECISION,
        mixed_types: bool = True,
<<<<<<< HEAD
        rcond: Optional[float] = None,
        seed: Optional[int] = None,
        atom_prop: Optional[List[float]] = None,
=======
        seed: Optional[int] = None,
>>>>>>> cbb9c4ba
        **kwargs,
    ):
        self.task_dim = task_dim
        self.intensive = intensive
        self.bias_atom_p = bias_atom_p
        self.atom_prop = atom_prop
        super().__init__(
            var_name="property",
            ntypes=ntypes,
            dim_descrpt=dim_descrpt,
            dim_out=task_dim,
            neuron=neuron,
            bias_atom_e=bias_atom_p,
            resnet_dt=resnet_dt,
            numb_fparam=numb_fparam,
            numb_aparam=numb_aparam,
            activation_function=activation_function,
            precision=precision,
            mixed_types=mixed_types,
<<<<<<< HEAD
            rcond=rcond,
            seed=seed,
            atom_ener=atom_prop,
=======
            seed=seed,
>>>>>>> cbb9c4ba
            **kwargs,
        )

    @classmethod
    def deserialize(cls, data: dict) -> "GeneralFitting":
        data = copy.deepcopy(data)
        check_version_compatibility(data.pop("@version", 1), 1, 1)
        data.pop("dim_out")
        data.pop("var_name")
        return super().deserialize(data)

    def serialize(self) -> dict:
        """Serialize the fitting to dict."""
        return {**super().serialize(), "type": "property", "task_dim": self.task_dim}

    def output_def(self) -> FittingOutputDef:
        return FittingOutputDef(
            [
                OutputVariableDef(
                    self.var_name,
                    [self.dim_out],
                    reduciable=True,
                    r_differentiable=False,
                    c_differentiable=False,
                ),
            ]
        )

    def compute_output_stats(
        self,
        merged: Union[Callable[[], List[dict]], List[dict]],
        stat_file_path: Optional[DPPath] = None,
    ):
        """
        Compute the output statistics (e.g. energy bias) for the fitting net from packed data.

        Parameters
        ----------
        merged : Union[Callable[[], List[dict]], List[dict]]
            - List[dict]: A list of data samples from various data systems.
                Each element, `merged[i]`, is a data dictionary containing `keys`: `torch.Tensor`
                originating from the `i`-th data system.
            - Callable[[], List[dict]]: A lazy function that returns data samples in the above format
                only when needed. Since the sampling process can be slow and memory-intensive,
                the lazy function helps by only sampling once.
        stat_file_path : Optional[DPPath]
            The path to the stat file.

        """
        bias_atom_p = compute_output_stats_prop(
            merged, self.ntypes, stat_file_path, self.rcond, self.atom_prop, self.intensive
        )
        self.bias_atom_e.copy_(bias_atom_p.view([self.ntypes, self.dim_out]))

    # make jit happy with torch 2.0.0
    exclude_types: List[int]<|MERGE_RESOLUTION|>--- conflicted
+++ resolved
@@ -91,13 +91,7 @@
         activation_function: str = "tanh",
         precision: str = DEFAULT_PRECISION,
         mixed_types: bool = True,
-<<<<<<< HEAD
-        rcond: Optional[float] = None,
         seed: Optional[int] = None,
-        atom_prop: Optional[List[float]] = None,
-=======
-        seed: Optional[int] = None,
->>>>>>> cbb9c4ba
         **kwargs,
     ):
         self.task_dim = task_dim
@@ -117,13 +111,7 @@
             activation_function=activation_function,
             precision=precision,
             mixed_types=mixed_types,
-<<<<<<< HEAD
-            rcond=rcond,
             seed=seed,
-            atom_ener=atom_prop,
-=======
-            seed=seed,
->>>>>>> cbb9c4ba
             **kwargs,
         )
 
