# SPDX-License-Identifier: LGPL-3.0-or-later
import json
import os
import shutil
import tempfile
import unittest
from copy import (
    deepcopy,
)
from pathlib import (
    Path,
)

import numpy as np
import torch

from deepmd.entrypoints.test import test as dp_test
from deepmd.pt.entrypoints.main import (
    get_trainer,
)
from deepmd.pt.utils.utils import (
    to_numpy_array,
)

from .model.test_permutation import (
    model_property,
    model_se_e2_a,
    model_spin,
)


class DPTest:
    def test_dp_test_1_frame(self):
        trainer = get_trainer(deepcopy(self.config))
        with torch.device("cpu"):
            input_dict, label_dict, _ = trainer.get_data(is_train=False)
        has_spin = getattr(trainer.model, "has_spin", False)
        if callable(has_spin):
            has_spin = has_spin()
        if not has_spin:
            input_dict.pop("spin", None)
        input_dict["do_atomic_virial"] = True
        result = trainer.model(**input_dict)
        model = torch.jit.script(trainer.model)
        tmp_model = tempfile.NamedTemporaryFile(delete=False, suffix=".pth")
        torch.jit.save(model, tmp_model.name)
        dp_test(
            model=tmp_model.name,
            system=self.config["training"]["validation_data"]["systems"][0],
            datafile=None,
            set_prefix="set",
            numb_test=0,
            rand_seed=None,
            shuffle_test=False,
            detail_file=self.detail_file,
            atomic=False,
        )
        os.unlink(tmp_model.name)
        natom = input_dict["atype"].shape[1]
        pred_e = np.loadtxt(self.detail_file + ".e.out", ndmin=2)[0, 1]
        np.testing.assert_almost_equal(
            pred_e,
            to_numpy_array(result["energy"])[0][0],
        )
        pred_e_peratom = np.loadtxt(self.detail_file + ".e_peratom.out", ndmin=2)[0, 1]
        np.testing.assert_almost_equal(pred_e_peratom, pred_e / natom)
        if not has_spin:
            pred_f = np.loadtxt(self.detail_file + ".f.out", ndmin=2)[:, 3:6]
            np.testing.assert_almost_equal(
                pred_f,
                to_numpy_array(result["force"]).reshape(-1, 3),
            )
            pred_v = np.loadtxt(self.detail_file + ".v.out", ndmin=2)[:, 9:18]
            np.testing.assert_almost_equal(
                pred_v,
                to_numpy_array(result["virial"]),
            )
            pred_v_peratom = np.loadtxt(self.detail_file + ".v_peratom.out", ndmin=2)[
                :, 9:18
            ]
            np.testing.assert_almost_equal(pred_v_peratom, pred_v / natom)
        else:
            pred_fr = np.loadtxt(self.detail_file + ".fr.out", ndmin=2)[:, 3:6]
            np.testing.assert_almost_equal(
                pred_fr,
                to_numpy_array(result["force"]).reshape(-1, 3),
            )
            pred_fm = np.loadtxt(self.detail_file + ".fm.out", ndmin=2)[:, 3:6]
            np.testing.assert_almost_equal(
                pred_fm,
                to_numpy_array(
                    result["force_mag"][result["mask_mag"].bool().squeeze(-1)]
                ).reshape(-1, 3),
            )

    def tearDown(self):
        for f in os.listdir("."):
            if f.startswith("model") and f.endswith(".pt"):
                os.remove(f)
            if f.startswith(self.detail_file):
                os.remove(f)
            if f in ["lcurve.out", self.input_json]:
                os.remove(f)
            if f in ["stat_files"]:
                shutil.rmtree(f)


class TestDPTestSeA(DPTest, unittest.TestCase):
    def setUp(self):
        self.detail_file = "test_dp_test_ener_detail"
        input_json = str(Path(__file__).parent / "water/se_atten.json")
        with open(input_json) as f:
            self.config = json.load(f)
        self.config["training"]["numb_steps"] = 1
        self.config["training"]["save_freq"] = 1
        data_file = [str(Path(__file__).parent / "water/data/single")]
        self.config["training"]["training_data"]["systems"] = data_file
        self.config["training"]["validation_data"]["systems"] = data_file
        self.config["model"] = deepcopy(model_se_e2_a)
        self.input_json = "test_dp_test.json"
        with open(self.input_json, "w") as fp:
            json.dump(self.config, fp, indent=4)


class TestDPTestSeASpin(DPTest, unittest.TestCase):
    def setUp(self):
        self.detail_file = "test_dp_test_ener_spin_detail"
        input_json = str(Path(__file__).parent / "water/se_atten.json")
        with open(input_json) as f:
            self.config = json.load(f)
        self.config["training"]["numb_steps"] = 1
        self.config["training"]["save_freq"] = 1
        data_file = [str(Path(__file__).parent / "NiO/data/single")]
        self.config["training"]["training_data"]["systems"] = data_file
        self.config["training"]["validation_data"]["systems"] = data_file
        self.config["model"] = deepcopy(model_spin)
        self.config["model"]["type_map"] = ["Ni", "O", "B"]
        self.input_json = "test_dp_test.json"
        with open(self.input_json, "w") as fp:
            json.dump(self.config, fp, indent=4)


class TestDPTestPropertySeA(unittest.TestCase):
    def setUp(self):
        self.detail_file = "test_dp_test_property_detail"
        input_json = str(Path(__file__).parent / "property/input.json")
        with open(input_json) as f:
            self.config = json.load(f)
        self.config["training"]["numb_steps"] = 1
        self.config["training"]["save_freq"] = 1
        data_file = [str(Path(__file__).parent / "property/single")]
        self.config["training"]["training_data"]["systems"] = data_file
        self.config["training"]["validation_data"]["systems"] = data_file
        self.config["model"] = deepcopy(model_property)
<<<<<<< HEAD
        self.config["model"]["type_map"] = [self.config["model"]["type_map"][i] for i in [1,0,3,2]]
=======
        self.config["model"]["type_map"] = [
            self.config["model"]["type_map"][i] for i in [1, 0, 3, 2]
        ]
>>>>>>> bfbe2edf
        self.input_json = "test_dp_test_property.json"
        with open(self.input_json, "w") as fp:
            json.dump(self.config, fp, indent=4)

    def test_dp_test_1_frame(self):
        trainer = get_trainer(deepcopy(self.config))
        with torch.device("cpu"):
            input_dict, label_dict, _ = trainer.get_data(is_train=False)
        input_dict.pop("spin", None)
        result = trainer.model(**input_dict)
        model = torch.jit.script(trainer.model)
        tmp_model = tempfile.NamedTemporaryFile(delete=False, suffix=".pth")
        torch.jit.save(model, tmp_model.name)
        dp_test(
            model=tmp_model.name,
            system=self.config["training"]["validation_data"]["systems"][0],
            datafile=None,
            set_prefix="set",
            numb_test=0,
            rand_seed=None,
            shuffle_test=False,
            detail_file=self.detail_file,
            atomic=True,
        )
        os.unlink(tmp_model.name)
        pred_property = np.loadtxt(self.detail_file + ".property.out.0")[:, 1]
        np.testing.assert_almost_equal(
            pred_property,
            to_numpy_array(result["property"])[0],
        )

    def tearDown(self):
        for f in os.listdir("."):
            if f.startswith("model") and f.endswith(".pt"):
                os.remove(f)
            if f.startswith(self.detail_file):
                os.remove(f)
            if f in ["lcurve.out", self.input_json]:
                os.remove(f)
            if f in ["stat_files"]:
                shutil.rmtree(f)


if __name__ == "__main__":
    unittest.main()<|MERGE_RESOLUTION|>--- conflicted
+++ resolved
@@ -152,13 +152,9 @@
         self.config["training"]["training_data"]["systems"] = data_file
         self.config["training"]["validation_data"]["systems"] = data_file
         self.config["model"] = deepcopy(model_property)
-<<<<<<< HEAD
-        self.config["model"]["type_map"] = [self.config["model"]["type_map"][i] for i in [1,0,3,2]]
-=======
         self.config["model"]["type_map"] = [
             self.config["model"]["type_map"][i] for i in [1, 0, 3, 2]
         ]
->>>>>>> bfbe2edf
         self.input_json = "test_dp_test_property.json"
         with open(self.input_json, "w") as fp:
             json.dump(self.config, fp, indent=4)
