--- conflicted
+++ resolved
@@ -4,7 +4,6 @@
 
 A system should contain system properties, input frame properties, and labeled frame properties. The system property contains the following property:
 
-<<<<<<< HEAD
 ID       | Property                | Raw file     | Required/Optional    | Shape                    | Description
 -------- | ----------------------  | ------------ | -------------------- | -----------------------  | -----------
 type     | Atom type indexes       | type.raw     | Required             | Natoms                   | Integers that start with 0. If both the training parameter {ref}`type_map <model/type_map>` is set and `type_map.raw` is provided, the system atom type should be mapped to `type_map.raw` in `type.raw` and will be mapped to the model atom type when training; otherwise, the system atom type will be always mapped to the model atom type (whether {ref}`type_map <model/type_map>` is set or not)
@@ -21,23 +20,6 @@
 fparam   | Extra frame parameters  | fparam.raw     | Any  | Optional             | Nframes \* Any           |
 aparam   | Extra atomic parameters | aparam.raw     | Any  | Optional             | Nframes \* aparam \* Any |
 numb_copy     | Each frame is copied by the `numb_copy` (int) times | prob.raw     | 1    | Optional             | Nframes                  | Integer; Default is 1 for all frames
-=======
-| ID       | Property            | Raw file     | Required/Optional | Shape  | Description                                                                                                                                                                                                                                                                                                                                                                                             |
-| -------- | ------------------- | ------------ | ----------------- | ------ | ------------------------------------------------------------------------------------------------------------------------------------------------------------------------------------------------------------------------------------------------------------------------------------------------------------------------------------------------------------------------------------------------------- |
-| type     | Atom type indexes   | type.raw     | Required          | Natoms | Integers that start with 0. If both the training parameter {ref}`type_map <model/type_map>` is set and `type_map.raw` is provided, the system atom type should be mapped to `type_map.raw` in `type.raw` and will be mapped to the model atom type when training; otherwise, the system atom type will be always mapped to the model atom type (whether {ref}`type_map <model/type_map>` is set or not) |
-| type_map | Atom type names     | type_map.raw | Optional          | Ntypes | Atom names that map to atom type, which is unnecessary to be contained in the periodic table. Only works when the training parameter {ref}`type_map <model/type_map>` is set                                                                                                                                                                                                                            |
-| nopbc    | Non-periodic system | nopbc        | Optional          | 1      | If True, this system is non-periodic; otherwise it's periodic                                                                                                                                                                                                                                                                                                                                           |
-
-The input frame properties contain the following property, the first axis of which is the number of frames:
-
-| ID        | Property                                            | Raw file   | Unit | Required/Optional    | Shape                    | Description                               |
-| --------- | --------------------------------------------------- | ---------- | ---- | -------------------- | ------------------------ | ----------------------------------------- |
-| coord     | Atomic coordinates                                  | coord.raw  | Å    | Required             | Nframes \* Natoms \* 3   |
-| box       | Boxes                                               | box.raw    | Å    | Required if periodic | Nframes \* 3 \* 3        | in the order `XX XY XZ YX YY YZ ZX ZY ZZ` |
-| fparam    | Extra frame parameters                              | fparam.raw | Any  | Optional             | Nframes \* Any           |
-| aparam    | Extra atomic parameters                             | aparam.raw | Any  | Optional             | Nframes \* aparam \* Any |
-| numb_copy | Each frame is copied by the `numb_copy` (int) times | prob.raw   | 1    | Optional             | Nframes                  | Integer; Default is 1 for all frames      |
->>>>>>> 18182717
 
 The labeled frame properties are listed as follows, all of which will be used for training if and only if the loss function contains such property:
 
